from geopy.geocoders import Nominatim
from traffic_visibility import TrafficVisibility
from sidewalk_visibility import SidewalkVisibility
from shapely.geometry import Point


def coordinates(address):
    print(f"Finding coordinates for: \"{address}\"")
    geolocator = Nominatim(user_agent="store_visualizer", timeout=10)
    location = geolocator.geocode(address)
    if location:
        print(f"Coordinates: ({location.latitude}, {location.longitude}).\n")
        return location.latitude, location.longitude
    else:
        raise ValueError("Address not found")


def extract_state(address):
    parts = address.split()
    for part in parts:
        if len(part) == 2 and part.isupper():
            state = part
            break
    return state


def main():
    # address = "190 Bowery, New York, NY 10012"
    # address = "500 Broadway, New York, NY 10012"
    address = "609 8th Ave, New York, NY 10018"
    radius = 200
    pedestrian_radius = 50

    lat, lon = coordinates(address)
<<<<<<< HEAD

=======
    state = extract_state(address)
    
>>>>>>> e5561510
    # Process traffic visibility
    tv = TrafficVisibility(lat, lon)
    tv.read_data("traffic_data_sample.csv", state)
    roads = tv.nearby_data(radius=radius)
    tv.fetch_obstacles(search_radius=radius)
    
    tv.fetch_seasonal_visibility()
    
    tv.generate_map(roads, "traffic_map.html")

    if roads is not None and not roads.empty:
        print("Truncating for segments with visible storefront...")
        visible = tv.filter_visible_segments(
            roads,
            Point(tv.store_longitude, tv.store_latitude),
            tv.obstacles
        )
        tv.generate_map(visible, "visible_traffic_map.html")
<<<<<<< HEAD
        print(f"Found {len(visible)} visible segments")
        
    else:
        print("No nearby roads found")
=======
        print(f"Found {len(visible)} visible segments.")
        print("Car traffic value: ", tv.calculate_car_traffic(visible))
    else:
        print("No nearby roads found")    
>>>>>>> e5561510

    # **Sidewalk Visibility Processing**
    print("\n--- Processing Sidewalk Visibility ---")
    sv = SidewalkVisibility(lat, lon, radius=pedestrian_radius)
    visibility_score = sv.calculate_visibility_score()

    print(f"Storefront Visibility Score (Sidewalk): {visibility_score}")
    

if __name__ == "__main__":
    main()<|MERGE_RESOLUTION|>--- conflicted
+++ resolved
@@ -32,12 +32,9 @@
     pedestrian_radius = 50
 
     lat, lon = coordinates(address)
-<<<<<<< HEAD
 
-=======
     state = extract_state(address)
-    
->>>>>>> e5561510
+
     # Process traffic visibility
     tv = TrafficVisibility(lat, lon)
     tv.read_data("traffic_data_sample.csv", state)
@@ -56,17 +53,11 @@
             tv.obstacles
         )
         tv.generate_map(visible, "visible_traffic_map.html")
-<<<<<<< HEAD
-        print(f"Found {len(visible)} visible segments")
-        
-    else:
-        print("No nearby roads found")
-=======
+
         print(f"Found {len(visible)} visible segments.")
         print("Car traffic value: ", tv.calculate_car_traffic(visible))
     else:
         print("No nearby roads found")    
->>>>>>> e5561510
 
     # **Sidewalk Visibility Processing**
     print("\n--- Processing Sidewalk Visibility ---")
